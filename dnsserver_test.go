--- conflicted
+++ resolved
@@ -34,13 +34,8 @@
 		t.Error("Error response from the server", err)
 	}
 
-<<<<<<< HEAD
 	if len(in.Answer) < 1 {
 		t.Error("Could not get A response for google.com")
-=======
-	if len(in.Answer) < 3 {
-		t.Error("DNS request only responded ", len(in.Answer), "answers (", in.Answer, ")")
->>>>>>> bd248a66
 	}
 
 	server.AddService("foo", Service{Name: "foo", Image: "bar", Ip: net.ParseIP("127.0.0.1")})
